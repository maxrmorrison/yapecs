--- conflicted
+++ resolved
@@ -5,12 +5,8 @@
 import sys
 from pathlib import Path
 from types import ModuleType
-<<<<<<< HEAD
-from typing import Optional, Union, List
+from typing import List, Optional, Union, List
 from copy import copy
-=======
-from typing import List, Optional, Tuple, Union
->>>>>>> 9baefa40
 
 
 ###############################################################################
@@ -94,7 +90,7 @@
 
 
 ###############################################################################
-# Argument parsing
+# Importing with configs
 ###############################################################################
 
 
@@ -150,9 +146,14 @@
 
     return module
 
+
+###############################################################################
+# Argument parsing
+###############################################################################
+
+
 class ArgumentParser(argparse.ArgumentParser):
 
-<<<<<<< HEAD
     def __init__(
         self,
         prog=None,
@@ -212,26 +213,6 @@
             required=False
         )
         return result
-=======
-    def parse_args(
-        self,
-        args: Optional[List[str]] = None,
-        namespace: Optional[argparse.Namespace] = None
-    ) -> argparse.Namespace:
-        """Parse arguments while allowing unregistered config argument
-
-        Arguments
-            args
-                Arguments to parse. Default is taken from sys.argv.
-            namespace
-                Object to hold the attributes. Default is an empty Namespace.
-
-        Returns
-            Namespace containing program arguments
-        """
-        # Parse
-        args, argv = self.parse_known_args(args, namespace)
->>>>>>> 9baefa40
 
     def parse_args(self, args=None, namespace=None):
 
@@ -240,47 +221,4 @@
         if 'config' in arguments:
             del arguments.__dict__['config']
 
-<<<<<<< HEAD
-        return arguments
-=======
-        return args
-
-
-###############################################################################
-# Hyperparameter search
-###############################################################################
-
-
-def grid_search(progress_file: Union[str, os.PathLike], *args: Tuple) -> Tuple:
-    """Perform a grid search over configuration arguments
-
-    Arguments
-        progress_file
-            File to store current search progress
-        args
-            Lists of argument values to perform grid search over
-
-    Returns
-        current_args
-            The arguments that should be used by the current process
-    """
-    # Get current progress
-    progress_file = Path(progress_file)
-    if not progress_file.exists():
-        progress = 0
-    else:
-        with open(progress_file) as f:
-            progress = int(f.read())
-
-    # Raise if finished
-    combinations = list(itertools.product(*args))
-    if progress >= len(combinations):
-        raise IndexError('Finished grid search')
-
-    # Write updated progress
-    with open(progress_file, 'w+') as file:
-        file.write(str(progress + 1))
-
-    # Get corresponding argument combination
-    return combinations[progress]
->>>>>>> 9baefa40
+        return arguments